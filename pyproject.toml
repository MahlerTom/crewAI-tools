[project]
name = "crewai-tools"
version = "0.17.0"
description = "Set of tools for the crewAI framework"
authors = [
    { name = "João Moura", email = "joaomdmoura@mgail.com" },
]
requires-python = ">=3.10,<=3.13"
dependencies = [
    "pydantic>=2.6.1",
    "pytest>=8.0.0",
    "lancedb>=0.5.4",
    "openai>=1.12.0",
    "chromadb>=0.4.22",
    "pyright>=1.1.350",
    "pytube>=15.0.0",
    "requests>=2.31.0",
    "beautifulsoup4>=4.12.3",
    "selenium>=4.18.1",
    "docx2txt>=0.8",
    "docker>=7.1.0",
    "embedchain>=0.1.114",
    "crewai>=0.86.0",
<<<<<<< HEAD
    "scrapegraph-py>=1.8.0",
=======
    "serpapi>=0.1.5",
>>>>>>> 26dac80b
]
readme = "README.md"

[project.urls]
Homepage = "https://crewai.com"
Repository = "https://github.com/crewAIInc/crewAI-tools"
Documentation = "https://docs.crewai.com"


[project.scripts]

[project.optional-dependencies]
weaviate-client = [
    "weaviate-client>=4.9.6",
]

[build-system]
requires = [
    "hatchling",
]
build-backend = "hatchling.build"<|MERGE_RESOLUTION|>--- conflicted
+++ resolved
@@ -21,11 +21,8 @@
     "docker>=7.1.0",
     "embedchain>=0.1.114",
     "crewai>=0.86.0",
-<<<<<<< HEAD
     "scrapegraph-py>=1.8.0",
-=======
     "serpapi>=0.1.5",
->>>>>>> 26dac80b
 ]
 readme = "README.md"
 
