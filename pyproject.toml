[project]
name = "crewai-tools"
version = "0.33.0"
description = "Set of tools for the crewAI framework"
readme = "README.md"
authors = [
    { name = "João Moura", email = "joaomdmoura@gmail.com" },
]
requires-python = ">=3.11,<3.13"
dependencies = [
    "pydantic>=2.6.1",
    "lancedb>=0.5.4",
    "openai>=1.12.0",
    "chromadb>=0.4.22",
    "pyright>=1.1.350",
    "pytube>=15.0.0",
    "requests>=2.31.0",
    "docker>=7.1.0",
    "embedchain>=0.1.114",
    "crewai>=0.95.0",
    "click>=8.1.8",
    "lancedb>=0.5.4",
]

[project.urls]
Homepage = "https://crewai.com"
Repository = "https://github.com/crewAIInc/crewAI-tools"
Documentation = "https://docs.crewai.com"


[project.scripts]

[project.optional-dependencies]
scrapfly-sdk = [
    "scrapfly-sdk>=0.8.19",
]
sqlalchemy = [
    "sqlalchemy>=2.0.35",
]
multion = [
    "multion>=1.1.0",
]
firecrawl-py = [
    "firecrawl-py>=1.8.0",
]
composio-core = [
    "composio-core>=0.6.11.post1",
]
browserbase = [
    "browserbase>=1.0.5",
]
weaviate-client = [
    "weaviate-client>=4.10.2",
]
patronus = [
    "patronus>=0.0.16",
]
serpapi = [
    "serpapi>=0.1.5",
]
beautifulsoup4 = [
    "beautifulsoup4>=4.12.3",
]
selenium = [
    "selenium>=4.27.1",
]
spider-client = [
    "spider-client>=0.1.25",
]
scrapegraph-py = [
    "scrapegraph-py>=1.9.0",
]
linkup-sdk = [
    "linkup-sdk>=0.2.2",
]

hyperbrowser = [
    "hyperbrowser>=0.18.0",
]
snowflake = [
    "cryptography>=43.0.3",
    "snowflake-connector-python>=3.12.4",
    "snowflake-sqlalchemy>=1.7.3",
]
<<<<<<< HEAD
browser-use = [
    "browser-use==0.1.16",
]
=======
exa-py = [
    "exa-py>=1.8.7",
]
qdrant-client = [
    "qdrant-client>=1.12.1",
]

>>>>>>> 39879efb


[tool.pytest.ini_options]
pythonpath = ["."]

[tool.uv]
dev-dependencies = [
    "pytest>=8.3.4",
]

[build-system]
requires = [
    "hatchling",
]
build-backend = "hatchling.build"

[dependency-groups]
dev = [
    "pytest-asyncio>=0.25.2",
    "pytest>=8.0.0",
]<|MERGE_RESOLUTION|>--- conflicted
+++ resolved
@@ -82,19 +82,15 @@
     "snowflake-connector-python>=3.12.4",
     "snowflake-sqlalchemy>=1.7.3",
 ]
-<<<<<<< HEAD
 browser-use = [
     "browser-use==0.1.16",
 ]
-=======
 exa-py = [
     "exa-py>=1.8.7",
 ]
 qdrant-client = [
     "qdrant-client>=1.12.1",
 ]
-
->>>>>>> 39879efb
 
 
 [tool.pytest.ini_options]
