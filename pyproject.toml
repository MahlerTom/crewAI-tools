[project]
name = "crewai-tools"
version = "0.25.10"
description = "Set of tools for the crewAI framework"
readme = "README.md"
authors = [
    { name = "João Moura", email = "joaomdmoura@gmail.com" },
]
requires-python = ">=3.10,<=3.13"
dependencies = [
    "pydantic>=2.6.1",
    "lancedb>=0.5.4",
    "openai>=1.12.0",
    "chromadb>=0.4.22",
    "pyright>=1.1.350",
    "pytube>=15.0.0",
    "requests>=2.31.0",
    "beautifulsoup4>=4.12.3",
    "selenium>=4.18.1",
    "docx2txt>=0.8",
    "docker>=7.1.0",
    "embedchain>=0.1.114",
    "crewai>=0.95.0",
    "scrapegraph-py>=1.8.0",
    "serpapi>=0.1.5",
    "weaviate-client>=4.9.6",
    "linkup-sdk>=0.2.1",
    "spider-client>=0.1.25",
    "patronus>=0.0.16",
]

[project.urls]
Homepage = "https://crewai.com"
Repository = "https://github.com/crewAIInc/crewAI-tools"
Documentation = "https://docs.crewai.com"


[project.scripts]

[project.optional-dependencies]
scrapfly-sdk = [
    "scrapfly-sdk>=0.8.19",
]
sqlalchemy = [
    "sqlalchemy>=2.0.35",
]
multion = [
    "multion>=1.1.0",
]
firecrawl-py = [
    "firecrawl-py>=1.8.0",
]
composio-core = [
    "composio-core>=0.6.11.post1",
]
browserbase = [
    "browserbase>=1.0.5",
]
<<<<<<< HEAD
hyperbrowser = [
    "hyperbrowser>=0.18.0",
=======
snowflake = [
    "cryptography>=43.0.3",
    "snowflake-connector-python>=3.12.4",
    "snowflake-sqlalchemy>=1.7.3",
>>>>>>> e94a1507
]


[build-system]
requires = [
    "hatchling",
]
build-backend = "hatchling.build"

[dependency-groups]
dev = [
    "pytest-asyncio>=0.25.2",
    "pytest>=8.0.0",
]<|MERGE_RESOLUTION|>--- conflicted
+++ resolved
@@ -56,15 +56,13 @@
 browserbase = [
     "browserbase>=1.0.5",
 ]
-<<<<<<< HEAD
 hyperbrowser = [
     "hyperbrowser>=0.18.0",
-=======
+]
 snowflake = [
     "cryptography>=43.0.3",
     "snowflake-connector-python>=3.12.4",
     "snowflake-sqlalchemy>=1.7.3",
->>>>>>> e94a1507
 ]
 
 
